--- conflicted
+++ resolved
@@ -47,23 +47,13 @@
           architecture: x64
       - name: Install Python packages (Python 3.7)
         run: |
-<<<<<<< HEAD
           python3.7 -m pip install pypandoc
           python3.7 -m pip install "pyspark==2.4.7"
       - name: Run sbt clean, Scala 2.11.8
-        run: sbt ++2.11.8 clean
+        run: build/sbt ++2.11.8 clean
       - name: Run sbt compile, Scala 2.11.8
-        run: sbt ++2.11.8 compile
+        run: build/sbt ++2.11.8 compile
       - name: Run Scala tests, Scala 2.11.8
-        run: sbt ++2.11.8 test
-=======
-          python3.7 -m pip install pyspark==3.0.1
-      - name: Run sbt clean
-        run: build/sbt ++2.12.8 clean
-      - name: Run sbt compile
-        run: build/sbt ++2.12.8 compile
-      - name: Run Scala tests
-        run: build/sbt ++2.12.8 test
->>>>>>> 42e18522
+        run: build/sbt ++2.11.8 test
       - name: Run Python tests
         run: python3.7 run-tests.py